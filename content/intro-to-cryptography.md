--- conflicted
+++ resolved
@@ -34,11 +34,8 @@
 - There's a variety of asymmetric cryptography algorithms, but the most common you'll see today are variants of ECC or RSA.
 
 Asymmetric encryption is very popular: 
-<<<<<<< HEAD
+
  - Your bank card has a secret key inside it that's used to sign transactions.
-=======
- - Your bank card has a secret key inside it, that's used to sign transactions.
->>>>>>> 7f743a65
 
    Your bank can confirm you made the transaction by checking them with the matching public key.
  - Websites include a public key in their certificate. Your browser will use this public key to encrypt the data (like personal information, login details, and credit card numbers) it sends to the web page. 
