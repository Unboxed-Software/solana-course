--- conflicted
+++ resolved
@@ -147,7 +147,6 @@
 const instruction = new web3.TransactionInstruction({
 	keys: [
 		{
-<<<<<<< HEAD
       pubkey: player.publicKey,
       isSigner: true,
       isWritable: false,
@@ -162,22 +161,6 @@
       isSigner: false,
       isWritable: false,
     }
-=======
-			pubkey: player.publicKey,
-			isSigner: true,
-			isWritable: false,
-    	},
-    	{
-			pubkey: playerInfoAccount,
-			isSigner: false,
-			isWritable: true,
-    	},
-    	{
-			pubkey: web3.SystemProgram.programId,
-			isSigner: false,
-			isWritable: false,
-    	}
->>>>>>> 960c6f35
 	],
 	data: instructionBuffer,
 	programId: PROGRAM_ID
