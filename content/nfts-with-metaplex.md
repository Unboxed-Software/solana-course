--- conflicted
+++ resolved
@@ -104,11 +104,7 @@
 
 Remember, the off-chain portion of the metadata includes things like the image URI as well as additional information like the name and description of the NFT. While you can technically include anything you'd like in this JSON object, in most cases you should follow the [NFT standard](https://docs.metaplex.com/programs/token-metadata/token-standard#the-non-fungible-standard) to ensure compatibility with wallets, programs, and applications.
 
-<<<<<<< HEAD
-There are a few things you can do to customize the minting process. One of them is adding CAPTCHA verification. For this, simply open the candy machine's configuration file and update the `gatekeeper` field to the following:
-=======
 To create the metadata, use the `uploadMetadata` method provided by the SDK. This method accepts a metadata object and returns a URI that points to the uploaded metadata.
->>>>>>> aa636a44
 
 ```tsx
 const { uri } = await metaplex.nfts().uploadMetadata({
