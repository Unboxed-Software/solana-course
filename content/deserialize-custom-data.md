--- conflicted
+++ resolved
@@ -32,11 +32,7 @@
 
 When you submit a transaction to a program and expect the program to then update state or store data in some way, that program is using one or more PDAs. This is important to understand when developing client-side for two reasons:
 
-<<<<<<< HEAD
-1. When submitting a transaction to a program, the client needs to include all addresses for accounts that will be written to or read from. This means that unlike in more traditional client-server architectures, the client needs to have implementation-specific knowledge about the Solana program. It needs to know which PDA is going to be used to store data so that it can include that address in the transaction.
-=======
 1. When submitting a transaction to a program, the client needs to include all addresses for accounts that will be written to or read from. This means that unlike more traditional client-server architectures, the client needs to have implementation-specific knowledge about the Solana program. The client needs to know which PDA is going to be used to store data so that it can include that address in the transaction.
->>>>>>> 53d4d917
 2. Similarly, when reading data from a program, the client needs to know which account(s) to read from.
 
 ### Finding PDAs
