--- conflicted
+++ resolved
@@ -94,13 +94,8 @@
 assert_eq!(v[2], 3);
 ```
 
-<<<<<<< HEAD
 
 The `accounts` field of the `Instruction` struct is expecting a vector of [`AccountMeta`](https://docs.rs/solana-program/latest/solana_program/instruction/struct.AccountMeta.html) objects, which can be created one of two ways - either with `AccountMeta::new` or `AccountMeta::read_only`. Using the `new` constructor creates a metadata object for writable accounts, while the `read_only` constructor specifies that the account is not writable. Both constructors expect two parameters, `pubkey: Pubkey` and `is_signer: bool`. The account metadata struct returned from both looks like this. Seem familiar?
-
-=======
-The `accounts` field of the `Instruction` struct expects a vector of type [`AccountMeta`](https://docs.rs/solana-program/latest/solana_program/instruction/struct.AccountMeta.html). The `AccountMeta` struct has the following definition:
->>>>>>> 47f54c07
 
 ```rust
 pub struct AccountMeta {
