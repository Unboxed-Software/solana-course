---
title: Interact With Wallets
objectives:
- Explain wallets
- Install Phantom extension
- Set Phantom wallet to [Devnet](https://api.devnet.solana.com/)
- Use wallet-adapter to have users sign transactions
---

# TL;DR

- **Wallets** store your secret key and handle secure transaction signing
- **Hardware wallets** store your secret key on a separate device
- **Software wallets** use your computer for secure storage
- Software wallets are often **browser extensions** that facilitate connecting to websites
- Solana’s **Wallet-Adapter library** simplifies the support of wallet browser extensions, allowing you to build websites that can request a user’s wallet address and propose transactions for them to sign

# Overview

## Wallets

In the previous two lessons we discussed keypairs. Keypairs are used to locate accounts and sign transactions. While the public key of a keypair is perfectly safe to share, the secret key should always be kept in a secure location. If a user’s secret key is exposed, then a malicious actor could drain their account of all assets and execute transactions with the authority of that user.

A “wallet” refers to anything that stores a secret key in order to keep it secure. These secure storage options can generally be described as either “hardware” or “software” wallets. Hardware wallets are storage devices that are separate from your computer. Software wallets are application you can install on your existing device(s).

Software wallets often come in the form of a browser extension. This makes it possible for websites to interact easily with the wallet. Such interactions are usually limited to:

1. Seeing the wallet’s public key (address)
2. Submitting transactions for a user's approval
3. Sending an approved transaction to the network

Once a transaction is submitted, the end user can “confirm” the transaction and send it to the network with their “signature.”

Signing transactions requires using your secret key. By letting a site submit a transaction to your wallet and having the wallet handle the signing, you ensure that you never expose your secret key to the website. Instead, you only share the secret key with the wallet application.

Unless you’re creating a wallet application yourself, your code should never need to ask a user for their secret key. Instead, you can ask users to connect to your site using a reputable wallet.

## Phantom Wallet

One of the most widely used software wallets in the Solana ecosystem is [Phantom](https://phantom.app). Phantom supports a few of the most popular browsers and has a mobile app for connecting on the go. You’ll likely want your decentralized applications to support multiple wallets, but this course will focus on Phantom.

## Solana’s Wallet-Adapter

Solana’s Wallet-Adapter is a suite of libraries you can use to simplify the process of supporting wallet browser extensions.

Solana’s Wallet-Adapter comprises multiple modular packages. The core functionality is found in `@solana/wallet-adapter-base` and `@solana/wallet-adapter-react`.

There are also packages that provide components for common UI frameworks. In this lesson and throughout this course, we’ll be using components from `@solana/wallet-adapter-react-ui`.

Finally, there are packages that are adapters for specific wallets, including Phantom. You can use `@solana/wallet-adapter-wallets` to include all of the supported wallets, or you can choose a specific wallet package like `@solana/wallet-adapter-phantom`.

### Install Wallet-Adapter Libraries

When adding wallet support to an existing react app, you start by installing the appropriate packages. You’ll need `@solana/wallet-adapter-base`, `@solana/wallet-adapter-react`. If you plan to use the provided react components, you'll also need to add `@solana/wallet-adapter-react-ui`.

All wallets that support [wallet standard](https://github.com/wallet-standard/wallet-standard) are supported out of the box, and nearly all current Solana wallets support wallet standard. However if you wish to add support for any wallets that don't support the standard, add a package for them.

```
npm install @solana/wallet-adapter-base \
    @solana/wallet-adapter-react \
    @solana/wallet-adapter-react-ui
```

### Connect To Wallets

`@solana/wallet-adapter-react` allows us to persist and access wallet connection states through hooks and context providers, namely:

- `useWallet`
- `WalletProvider`
- `useConnection`
- `ConnectionProvider`

For these to work properly, any use of `useWallet` and `useConnection` should be wrapped in `WalletProvider` and `ConnectionProvider`. One of the best ways to ensure this is to wrap your entire app in `ConnectionProvider` and `WalletProvider`:

```tsx
import { NextPage } from "next";
import { FC, ReactNode } from "react";
import {
  ConnectionProvider,
  WalletProvider,
} from "@solana/wallet-adapter-react";
import { PhantomWalletAdapter } from "@solana/wallet-adapter-phantom";
import * as web3 from "@solana/web3.js";

export const Home: NextPage = (props) => {
  const endpoint = web3.clusterApiUrl("devnet");
  const wallet = new PhantomWalletAdapter();

  return (
    <ConnectionProvider endpoint={endpoint}>
      <WalletProvider wallets={[wallet]}>
        <p>Put the rest of your app here</p>
      </WalletProvider>
    </ConnectionProvider>
  );
};

```

Note that `ConnectionProvider` requires an `endpoint` property and that `WalletProvider` requires a `wallets` property. We’re continuing to use the endpoint for the Devnet cluster, and for now we’re only using the `PhantomWalletAdapter` for `wallets`.

At this point you can connect with `wallet.connect()`, which will instruct the wallet to prompt the user for permission to view their public key and request approval for transactions.

![Screenshot of wallet connection prompt](../assets/wallet-connect-prompt.png)

While you could do this in a `useEffect` hook, you’ll usually want to provide more sophisticated functionality. For example, you may want users to be able to choose from a list of supported wallets, or disconnect after they’ve already connected.

### `@solana/wallet-adapter-react-ui`

You can create custom components for this, or you can leverage components provided by `@solana/wallet-adapter-react-ui`. The simplest way to provide extensive options is to use `WalletModalProvider` and `WalletMultiButton`:

```tsx
import { NextPage } from "next";
import { FC, ReactNode } from "react";
import {
  ConnectionProvider,
  WalletProvider,
} from "@solana/wallet-adapter-react";
import {
  WalletModalProvider,
  WalletMultiButton,
} from "@solana/wallet-adapter-react-ui";
import { PhantomWalletAdapter } from "@solana/wallet-adapter-phantom";
import * as web3 from "@solana/web3.js";

const Home: NextPage = (props) => {
  const endpoint = web3.clusterApiUrl("devnet");
  const wallet = new PhantomWalletAdapter();

  return (
    <ConnectionProvider endpoint={endpoint}>
      <WalletProvider wallets={[wallet]}>
        <WalletModalProvider>
          <WalletMultiButton />
          <p>Put the rest of your app here</p>
        </WalletModalProvider>
      </WalletProvider>
    </ConnectionProvider>
  );
};

export default Home;

```

The `WalletModalProvider` adds functionality for presenting a modal screen for users to select which wallet they’d like to use. The `WalletMultiButton` changes behavior to match the connection status:

![Screenshot of multi button select wallet option](../assets/multi-button-select-wallet.png)

![Screenshot of connect wallet modal](../assets/connect-wallet-modal.png)

![Screenshot of multi button connect options](../assets/multi-button-connect.png)

![Screenshot of multi button connected state](../assets/multi-button-connected.png)

You can also use more granular components if you need more specific functionality:

- `WalletConnectButton`
- `WalletModal`
- `WalletModalButton`
- `WalletDisconnectButton`
- `WalletIcon`

### Access Account Info

Once your site is connected to a wallet, `useConnection` will retrieve a `Connection` object and `useWallet` will get the `WalletContextState`. `WalletContextState` has a property `publicKey` that is `null` when not connected to a wallet and has the public key of the user’s account when a wallet is connected. With a public key and a connection, you can fetch account info and more.

```tsx
import { useConnection, useWallet } from "@solana/wallet-adapter-react";
import { LAMPORTS_PER_SOL } from "@solana/web3.js";
import { FC, useEffect, useState } from "react";

export const BalanceDisplay: FC = () => {
  const [balance, setBalance] = useState(0);
  const { connection } = useConnection();
  const { publicKey } = useWallet();

  useEffect(() => {
    if (!connection || !publicKey) {
      return;
    }

<<<<<<< HEAD
    connection.getAccountInfo(publicKey).then((info) => {
      setBalance(info.lamports);
    });
  }, [connection, publicKey]);

  return (
    <div>
      <p>{publicKey ? `Balance: ${balance / LAMPORTS_PER_SOL} SOL` : ""}</p>
    </div>
  );
};
=======
        connection.onAccountChange(
            publicKey, 
            (updatedAccountInfo) => {
                setBalance(updatedAccountInfo.lamports / LAMPORTS_PER_SOL)
            }, 
            'confirmed'
        )

        connection.getAccountInfo(publicKey).then(info => {
            setBalance(info.lamports)
        })
    }, [connection, publicKey])
>>>>>>> 4a2e54a6

```

Note the call to connection.onAccountChange(), which updates the account balance shown once the network confirms the transaction.

### Send Transactions

`WalletContextState` also provides a `sendTransaction` function that you can use to submit transactions for approval.

```tsx
const { publicKey, sendTransaction } = useWallet();
const { connection } = useConnection();

const sendSol = (event) => {
  event.preventDefault();

  const transaction = new web3.Transaction();
  const recipientPubKey = new web3.PublicKey(event.target.recipient.value);

  const sendSolInstruction = web3.SystemProgram.transfer({
    fromPubkey: publicKey,
    toPubkey: recipientPubKey,
    lamports: LAMPORTS_PER_SOL * 0.1,
  });

  transaction.add(sendSolInstruction);
  sendTransaction(transaction, connection).then((sig) => {
    console.log(sig);
  });
};

```

When this function is called, the connected wallet will display the transaction for the user’s approval. If approved, then the transaction will be sent.

![Screenshot of wallet transaction approval prompt](../assets/wallet-transaction-approval-prompt.png)

# Demo

Let’s take the Ping program from last lesson and build a frontend that lets users approve a transaction that pings the program. As a reminder, the program’s public key is `ChT1B39WKLS8qUrkLvFDXMhEJ4F1XZzwUNHUt4AU9aVa` and the public key for the data account is `Ah9K7dQ8EHaZqcAsgBW8w37yN2eAy3koFmUn4x3CJtod`.

![Screenshot of Solana Ping App](../assets/solana-ping-app.png)

### 1. Download the Phantom browser extension and set it to Devnet

If you don’t already have it, download the [Phantom browser extension](https://phantom.app/download). At the time of writing, it supports Chrome, Brave, Firefox, and Edge browsers, so you’ll also need to have one of those browsers installed. Follow Phantom’s instructions for creating a new account and a new wallet.

Once you have a wallet, click the settings gear on the bottom right in the Phantom UI. Scroll down and click on the line item “Change Network” and select “Devnet.” This ensures that Phantom will be connected to the same network we’ll be using in this demo.

### 2. Download the starter code

Download the [starter code for this project](https://github.com/Unboxed-Software/solana-ping-frontend/tree/starter). This project is a simple Next.js application. It’s mostly empty except for the `AppBar` component. We’ll build the rest throughout this demo.

You can see its current state with the command `npm run dev` in the console.

### 3. Wrap the app in context providers

To start, we’re going to create a new component to contain the various Wallet-Adapter providers that we’ll be using. Create a new file inside the `components` folder called `WalletContextProvider.tsx`.

Let’s start with some of the boilerplate for a functional component:

```tsx
import { FC, ReactNode } from "react";

const WalletContextProvider: FC<{ children: ReactNode }> = ({ children }) => {
  return (

  ));
};

export default WalletContextProvider;
```

To properly connect to the user’s wallet, we’ll need a `ConnectionProvider`, `WalletProvider` and `WalletModalProvider`. Start by importing these components from `@solana/wallet-adapter-react` and `@solana/wallet-adapter-react-ui`. Then add them to the `WalletContextProvider` component. Note that `ConnectionProvider` requires an `endpoint` parameter and `WalletProvider` requires an array of `wallets`. For now, just use an empty string and an empty array, respectively.

```tsx
import { FC, ReactNode } from "react";
import {
  ConnectionProvider,
  WalletProvider,
} from "@solana/wallet-adapter-react";
import { WalletModalProvider } from "@solana/wallet-adapter-react-ui";

const WalletContextProvider: FC<{ children: ReactNode }> = ({ children }) => {
  return (
    <ConnectionProvider endpoint={""}>
      <WalletProvider wallets={[]}>
        <WalletModalProvider>{children}</WalletModalProvider>
      </WalletProvider>
    </ConnectionProvider>
  );
};

export default WalletContextProvider;

```

The last things we need are an actual endpoint for `ConnectionProvider` and the supported wallets for `WalletProvider`.

For the endpoint, we’ll use the same `clusterApiUrl` function from the `@solana/web3.js` library that we’ve used before so you’ll need to import it. For the array of wallets you’ll also need to import the `@solana/wallet-adapter-wallets` library.

After importing these libraries, create a constant `endpoint` that uses the `clusterApiUrl` function to get the url for Devnet. Then create a constant `wallets` and set it to an array that contains a newly constructed `PhantomWalletAdapter`. Finally, replace the empty string and empty array in `ConnectionProvider` and `WalletProvider`, respectively.

To complete this component, add `require('@solana/wallet-adapter-react-ui/styles.css');` below your imports to ensure proper styling and behavior of the Wallet Adapter library components.

```tsx
import { FC, ReactNode } from "react";
import {
  ConnectionProvider,
  WalletProvider,
} from "@solana/wallet-adapter-react";
import { WalletModalProvider } from "@solana/wallet-adapter-react-ui";
import * as web3 from "@solana/web3.js";
import * as walletAdapterWallets from "@solana/wallet-adapter-wallets";
require("@solana/wallet-adapter-react-ui/styles.css");

const WalletContextProvider: FC<{ children: ReactNode }> = ({ children }) => {
  const endpoint = web3.clusterApiUrl("devnet");
  const wallets = [new walletAdapterWallets.PhantomWalletAdapter()];

  return (
    <ConnectionProvider endpoint={endpoint}>
      <WalletProvider wallets={wallets}>
        <WalletModalProvider>{children}</WalletModalProvider>
      </WalletProvider>
    </ConnectionProvider>
  );
};

export default WalletContextProvider;

```

### 4. Add wallet multi-button

Next let’s set up the Connect button. The current button is just a placeholder because rather than using a standard button or creating a custom component, we’ll be using Wallet-Adapter’s “multi-button.” This button interfaces with the providers we set up in `WalletContextProvider` and let’s users choose a wallet, connect to a wallet, and disconnect from a wallet. If you ever need more custom functionality, you can create a custom component to handle this.

Before we add the “multi-button,” we need to wrap the app in the `WalletContextProvider`. Do this by importing it in `index.tsx` and adding it after the closing `</Head>` tag:

```tsx
import { NextPage } from 'next'
import styles from '../styles/Home.module.css'
import WalletContextProvider from '../components/WalletContextProvider'
import { AppBar } from '../components/AppBar'
import Head from 'next/head'
import { PingButton } from '../components/PingButton'

const Home: NextPage = (props) => {

    return (
        <div className={styles.App}>
            <Head>
                <title>Wallet-Adapter Example</title>
                <meta
                    name="description"
                    content="Wallet-Adapter Example"
                />
            </Head>
            <WalletContextProvider>
                <AppBar />
                <div className={styles.AppBody}>
                    <PingButton/>
                </div>
            </WalletContextProvider >
        </div>
    );
}

export default Home
```

If you run the app, everything should still look the same since the current button on the top right is still just a placeholder. To remedy this, open `AppBar.tsx` and replace `<button>Connect</button>` with `<WalletMultiButton/>`. You’ll need to import `WalletMultiButton` from `@solana/wallet-adapter-react-ui`.

```tsx
import { FC } from "react";
import styles from "../styles/Home.module.css";
import Image from "next/image";
import { WalletMultiButton } from "@solana/wallet-adapter-react-ui";

export const AppBar: FC = () => {
  return (
    <div className={styles.AppHeader}>
      <Image src="/solanaLogo.png" height={30} width={200} />
      <span>Wallet-Adapter Example</span>
      <WalletMultiButton />
    </div>
  );
};
```

At this point, you should be able to run the app and interact with the multi-button at the top-right of the screen. It should now read, "Select Wallet." If you have the Phantom extension and are signed in, you should be able to connect your Phantom wallet to the site using this new button.

### 5. Create button to ping program

Now that our app can connect to the Phantom wallet, let’s make the “Ping!” button actually do something.

Start by opening the `PingButton.tsx` file. We’re going to replace the `console.log` inside of `onClick` with code that will create a transaction and submit it to the Phantom extension for the end user’s approval.

First, we need a connection, the wallet’s public key, and Wallet-Adapter’s `sendTransaction` function. To get this, we need to import `useConnection` and `useWallet` from `@solana/wallet-adapter-react`. While we’re here, let’s also import `@solana/web3.js` since we’ll need it to create our transaction.

```tsx
import { useConnection, useWallet } from '@solana/wallet-adapter-react'
import * as web3 from '@solana/web3.js'
import { FC, useState } from 'react'
import styles from '../styles/PingButton.module.css'

export const PingButton: FC = () => {

  const onClick = () => {
    console.log('Ping!')
  }

  return (
    <div className={styles.buttonContainer} onClick={onClick}>
      <button className={styles.button}>Ping!</button>
    </div>
  )
}
```

Now use the `useConnection` hook to create a `connection` constant and the `useWallet` hook to create `publicKey` and `sendTransaction` constants.

```tsx
import { useConnection, useWallet } from "@solana/wallet-adapter-react";
import * as web3 from "@solana/web3.js";
import { FC, useState } from "react";
import styles from "../styles/PingButton.module.css";

export const PingButton: FC = () => {
  const { connection } = useConnection();
  const { publicKey, sendTransaction } = useWallet();

  const onClick = () => {
    console.log("Ping!");
  };

  return (
    <div className={styles.buttonContainer} onClick={onClick}>
      <button className={styles.button}>Ping!</button>
    </div>
  );
};
```

With that, we can fill in the body of `onClick`.

First, check that both `connection` and `publicKey` exist (if either does not then the user’s wallet isn’t connected yet).

Next, construct two instances of `PublicKey`, one for the program ID `ChT1B39WKLS8qUrkLvFDXMhEJ4F1XZzwUNHUt4AU9aVa` and one for the data account `Ah9K7dQ8EHaZqcAsgBW8w37yN2eAy3koFmUn4x3CJtod`.

Next, construct a `Transaction`, then a new `TransactionInstruction` that includes the data account as a writable key.

Next, add the instruction to the transaction.

Finally, call `sendTransaction`.

```tsx
const onClick = () => {
  if (!connection || !publicKey) {
    return;
  }

  const programId = new web3.PublicKey(PROGRAM_ID);
  const programDataAccount = new web3.PublicKey(DATA_ACCOUNT_PUBKEY);
  const transaction = new web3.Transaction();

  const instruction = new web3.TransactionInstruction({
    keys: [
      {
        pubkey: programDataAccount,
        isSigner: false,
        isWritable: true,
      },
    ],
    programId,
  });

  transaction.add(instruction);
  sendTransaction(transaction, connection).then((sig) => {
    console.log(sig);
  });
};
```

And that’s it! If you refresh the page, connect your wallet, and click the ping button, Phantom should present you with a popup for confirming the transaction.

### 6. Add some polish around the edges

There’s a lot you could do to make the user experience here even better. For example, you could change the UI to only show you the Ping button when a wallet is connected and display some other prompt otherwise. You could link to the transaction on Solana Explorer after a user confirms a transaction so they can easily go look at the transaction details. The more you experiment with it, the more comfortable you’ll get, so get creative!

You can also download the [full source code from this demo](https://github.com/Unboxed-Software/solana-ping-frontend) to understand all of this in context.

# Challenge

Now it’s your turn to build something independently. Create an application that lets a user connect their Phantom wallet and send SOL to another account.

![Screenshot of Send Sol App](../assets/solana-send-sol-app.png)

1. You can build this from scratch or you can [download the starter code](https://github.com/Unboxed-Software/solana-send-sol-frontend/tree/starter).
2. Wrap the starter application in the appropriate context providers.
3. In the form component, set up the transaction and send it to the user’s wallet for approval.
4. Get creative with the user experience. Add a link to let the user view the transaction on Solana Explorer or something else that seems cool to you!

If you get really stumped, feel free to [check out the solution code](https://github.com/Unboxed-Software/solana-send-sol-frontend/tree/main).<|MERGE_RESOLUTION|>--- conflicted
+++ resolved
@@ -180,7 +180,14 @@
       return;
     }
 
-<<<<<<< HEAD
+    connection.onAccountChange(
+      publicKey,
+      (updatedAccountInfo) => {
+        setBalance(updatedAccountInfo.lamports / LAMPORTS_PER_SOL);
+      },
+      "confirmed",
+    );
+
     connection.getAccountInfo(publicKey).then((info) => {
       setBalance(info.lamports);
     });
@@ -192,21 +199,6 @@
     </div>
   );
 };
-=======
-        connection.onAccountChange(
-            publicKey, 
-            (updatedAccountInfo) => {
-                setBalance(updatedAccountInfo.lamports / LAMPORTS_PER_SOL)
-            }, 
-            'confirmed'
-        )
-
-        connection.getAccountInfo(publicKey).then(info => {
-            setBalance(info.lamports)
-        })
-    }, [connection, publicKey])
->>>>>>> 4a2e54a6
-
 ```
 
 Note the call to connection.onAccountChange(), which updates the account balance shown once the network confirms the transaction.
