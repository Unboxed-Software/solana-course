--- conflicted
+++ resolved
@@ -56,11 +56,7 @@
 
 When we transfer a token using the Token Extension program, the program checks if our mint has a transfer hook. If a transfer hook is present, the Token Extension program initiates a CPI to our transfer hook program. The Token Extension program then passes all the accounts to the transfer hook, including the extra accounts specified in the `extra_account_meta_list`. 
 
-In other words, when our program receives these accounts, they will be read-only. The transfer hook program cannot modify these accounts, nor can it sign any transactions with them. Therefore, if we have logic that requires changes to an account or the execution of transactions, we need to have other accounts. 
-
-The Token Extension program deescalates the non-meta list accounts (sender, mint, receiver, owner) as a security measure. In other words, when our program receives these accounts, they will be read-only. The transfer hook program cannot modify nor sign any transactions with them. If we have logic that requires changes to an account or the execution of transactions, we need to have other accounts. 
-
-The `ExtraAccountMetaList` account allows Solana developers to store additional accounts required by their transfer hook. These accounts can be signers, mutable, or both, and they must be created outside of the transfer. 
+The Token Extension program deescalates the non-meta list accounts (sender, mint, receiver, owner) as a security measure. In other words, when our program receives these accounts, they will be read-only. The transfer hook program cannot modify nor sign any transactions with them. If we have logic that requires changes to an account or the execution of transactions, we need to have other accounts. The `ExtraAccountMetaList` account allows Solana developers to store additional accounts required by their transfer hook. These accounts can be signers, mutable, or both, and they must be created outside of the transfer. 
 
 The `ExtraAccountMetaList` struct has three methods for storing these extra accounts ([source code](https://github.com/solana-labs/solana-program-library/blob/4f1668510adef2117ee3c043bd26b79789e67c8d/libraries/tlv-account-resolution/src/account.rs#L90)):
 
@@ -110,16 +106,6 @@
 ```
 
 Anchor will validate and ensure that we are passing in the correct accounts. Anchor will also parse the accounts, add them to a `ctx` object, and pass them to the instruction when we call it. 
-
-
-{TODO: Put this where it's needed}:
-
-In Solana, a program can sign for any PDA it owns. Therefore, we can leverage the PDA features within the `ExtraAccountMetaList`. For instance, if we need to mint some tokens on each transfer, we can achieve this by setting the `mint_authority` of that token to be a PDA owned by our program.
-
-However, this approach may still be somewhat limiting for the full potential of the transfer hook. There might be a need for other accounts to be mutable or to act as signers to enable a broader range of operations. Meet the `ExtraAccountMetaList` account.
-
-{TODO: End}
-
 
 After preparing the struct, we can write the instruction itself. This instruction receives the `ctx` object from Anchor and then prepares the accounts to be stored in the `ExtraAccountMetaList` account as a vector. 
 
@@ -189,7 +175,7 @@
 )
 ```
 
-The seeds come from the `Seed` enum that has four main types of the seeds:
+The seeds types come from the `Seed` enum:
 1. **Literal**: A literal hard-coded argument, such as the string `"my-seed"`.
 2. **InstructionData**: An instruction-provided argument. We can resolve the seed by providing the seed's start index and length to the instruction data.
 3. **AccountKey**: The public key of an account from the accounts list. We can retrieve the account by giving the account's index.
@@ -233,17 +219,6 @@
     false // is_writable
   )?,
 ```
-
-<<<<<<< HEAD
-Notice that in some guides, you will see them give the index four to the `extra_account_meta_list` account. In our example above, this would shift the token account to index five instead of four. However, at the time of writing this lesson, that was not the case, and if you do so, you will get an error while the client-side method parses the accounts needed for the instruction. So keep that in mind; you might want to play with the indexes a little bit to get it to work.
-
-Another thing to note is that at the time of writing this lesson, using the `new_external_pda_with_seeds` method is not going to work; it will error when the transfer happens, and the Token Extension program CPIs our program.
-
-We will not go over the `UpdateExtraAccountMetaList` in this lesson, It's similar to the `initialize_extra_account_meta_list` instruction, but if you'd like to learn more about the `UpdateExtraAccountMetaList` instruction, you can go [here](https://github.com/solana-labs/solana-program-library/blob/master/token/transfer-hook/interface/src/instruction.rs).
-=======
-### 2. `transfer_hook` Instruction
->>>>>>> 88a5b9a9
-
 
 ### 2. `transfer_hook` Instruction
 
