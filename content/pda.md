--- conflicted
+++ resolved
@@ -669,8 +669,4 @@
 
 If you haven't been following along with past lessons or haven't saved your work from before, feel free to use the starter code on the `starter` branch of [this repository](https://github.com/Unboxed-Software/solana-student-intro-program/tree/starter).
 
-<<<<<<< HEAD
-Try to do this independently if you can! If you get stuck though, feel free to reference the [solution code](https://beta.solpg.io/62cb5761f6273245aca4f5e9). Note that your code may look slightly different than the solution code.
-=======
-Try to do this independently if you can! But if you get stuck, feel free to reference the [solution code](https://github.com/Unboxed-Software/solana-student-intro-program). Note that the solution code is on the `main` branch and that your code may look slightly different.
->>>>>>> 3e37cf73
+Try to do this independently if you can! If you get stuck though, feel free to reference the [solution code](https://github.com/Unboxed-Software/solana-student-intro-program). Note that the solution code is on the `main` branch and that your code may look slightly different.