--- conflicted
+++ resolved
@@ -256,20 +256,7 @@
 1. `MovieCommentCounter` - to store a counter for the number of comments associated with a review
 2. `MovieComment` - to store data associated with each comment
 
-<<<<<<< HEAD
-To begin, let’s bring into scope `Pubkey` from the `solana_program` crate. Update `use solana_program` at the top of `state.rs` with the following:
-
-```rust
-use solana_program::{
-    program_pack::{IsInitialized, Sealed},
-    pubkey::Pubkey
-};
-```
-
-Next, let’s define the structs we’ll be using for our program. Note that we are adding a `discriminator` field to each struct, including the existing `MovieAccountState`. Since we now have multiple account types, we need a way to only fetch the account type we need from the client. This discriminator is a string that can be used to filter through accounts when we fetch our program accounts.
-=======
 To start, let’s define the structs we’ll be using for our program. Note that we are adding a `discriminator` field to each struct, including the existing `MovieAccountState`. Since we now have multiple account types, we need a way to only fetch the account type we need from the client. This discriminator is a string that can be used to filter through accounts when we fetch our program accounts.
->>>>>>> d018ffa6
 
 ```rust
 #[derive(BorshSerialize, BorshDeserialize)]
@@ -450,11 +437,6 @@
 
 ### 5. Update `add_movie_review` to create comment counter account
 
-<<<<<<< HEAD
-Recall that `processor.rs` defines the logic for how we process each instruction within our program. As part of enabling commenting,
-
-=======
->>>>>>> d018ffa6
 Before we implement the `add_comment` function, we need to update the `add_movie_review` function to create the review's comment counter account.
 
 Remember that this account will keep track of the total number of comments that exist for an associated review. It's address will be a PDA derived using the movie review address and the word “comment” as seeds. Note that how we store the counter is simply a design choice. We could also add a “counter” field to the original movie review account.
