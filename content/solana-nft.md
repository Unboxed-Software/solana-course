# Solana NFTs

# Lesson Objectives

*By the end of this lesson, you will be able to:*

- Understand the role of Metaplex in the Solana NFT ecosystem
- Use Candy Machine v2 to create an NFT collection
- Use a frontend UI to mint NFTs from a Candy Machine

# TL;DR

- **Non-Fungible Tokens (NFTs)** are represented on Solana as SPL Tokens with an associated metadata account, 0 decimals, and a maximum supply of 1
- **Metaplex** is a collection of tools that simplify the creation and distribution of NFTs on the Solana blockchain
- **Candy Machine v2** is a NFT distribution program by Metaplex used to mint NFTs from a collection

# Overview

Solana NFTs are also SPL tokens created using the Token Program. However, these tokens have an additional metadata account associated with each token mint allowing for more flexible use cases.

This lesson will focus on the basics of creating and distributing a new NFT collection using Candy Machine v2:

1. Configuring a Candy Machine
2. Preparing NFT assets for a collection
3. Creating a Candy Machine
4. Minting NFTs from a Candy Machine

We'll be approaching this from the client-side of the development process using the existing tools created by Metaplex.

## Metaplex

Metaplex provides a suite of tools that simplify the creation and distribution of NFTs on the Solana blockchain. One of the core programs by Metaplex is the Token Metadata Program. The Token Metadata Program standardizes the process of associating metadata to an NFT.

Candy Machine v2 is a distribution tool offered by Metaplex used to create and mint an NFT collection. Candy Machine v2 leverages the Token Metadata Program to upload the NFT assets for a collection and allows creators to customize the distribution configurations.

## Non-Fungible Tokens (NFTs)

NFTs on Solana are simply SPL tokens with the following properties:

1. Token with 0 decimals
2. Token mint with supply of 1
3. Token mint authority set to null
4. Metadata associated with token mint

In other words, a Solana NFT is a token from a token mint where only 1 token was minted and cannot be divided into smaller units.

The Token Metadata Program creates a metadata account using a Program Derived Address (PDA) with the token mint as a seed. This allows the metadata account for any NFT to be located deterministically using the address of the token mint.

An NFT’s metadata has both an on-chain and off-chain component. The on-chain metadata account contains a URI attribute that points to an off-chain JSON file. The off-chain component stores additional data and a link to the image. Permanent data storage system such as Arweave are often used to store the off-chain component of NFT metadata.

Below is an example of the on-chain metadata associated with an NFT:

![Screenshot of Metadata Onchain](../assets/solana-nft-metadata-onchain.png)

Similarly, below is the corresponding off-chain metadata:

![Screenshot of Metadata Offchain](../assets/solana-nft-metadata-offchain.png)

### Assets

Before creating a collection you must prepare the assets for your collection. The assets are the images and metadata associated with each NFT. An NFT is created using a pairing of an image and a file containing its metadata.

The metadata should include the following attributes:

- `name` the name of the NFT that will display on-chain
- `symbol` the optional symbol of the NFT that will display on-chain
- `description` the description of the NFT
- `seller_fee_basis_points` the fee collected upon sale of the NFT which is split between the creators
- `image` the file name of the corresponding image that the NFT will display
- `attributes` the attributes of the NFT
- `properties` the creators that share of seller fee basis points. If there multiple creators, the total “share” must add to 100
- `collection` the “name” and “family” of the NFT collection

The metadata file will look something like the following:

```tsx
{
    "name": "Number #0001",
    "symbol": "NB",
    "description": "Collection of 10 numbers on the blockchain. This is the number 1/10.",
    "seller_fee_basis_points": 500,
    "image": "0.png",
    "attributes": [
        {"trait_type": "Layer-1", "value": "0"},
        {"trait_type": "Layer-2", "value": "0"},
        {"trait_type": "Layer-3", "value": "0"},
        {"trait_type": "Layer-4", "value": "1"}
    ],
    "properties": {
        "creators": [{"address": "N4f6zftYsuu4yT7icsjLwh4i6pB1zvvKbseHj2NmSQw", "share": 100}],
        "files": [{"uri": "0.png", "type": "image/png"}]
    },
    "collection": {"name": "numbers", "family": "numbers"}
}
```

## Candy Machine v2

Candy Machine v2 is an NFT distribution program by Metaplex. A Candy Machine is configured using a JSON file that can be reused across multiple drops. When a new Candy Machine is created, the configurations are stored in an account on-chain where the configuration fields can be updated using the Candy Machine CLI.

Below is the basic format of the configuration file:

```json
{
    "price": 1.0,
    "number": 10,
    "gatekeeper": null,
    "solTreasuryAccount": "<YOUR_WALLET_ADDRESS>",
    "splTokenAccount": null,
    "splToken": null,
    "goLiveDate": "25 Dec 2021 00:00:00 GMT",
    "endSettings": null,
    "whitelistMintSettings": null,
    "hiddenSettings": null,
    "storage": "arweave",
    "ipfsInfuraProjectId": null,
    "ipfsInfuraSecret": null,
    "nftStorageKey": null,
    "awsS3Bucket": null,
    "noRetainAuthority": false,
    "noMutable": false
}
```

The `price` is the amount to charge for each NFT minted from the Candy Machine.

The `number` is the amount of NFTs in the Candy Machine and must match the number of asset pairings you’ve created for your collection.

The `gatekeeper` enables CAPTCHA verification before minting from the Candy Machine. The currently supported gatekeeper provider network address can be found on the Metaplex documentation [here](https://docs.metaplex.com/candy-machine-v2/configuration).

```json
    "gatekeeper": {
        "gatekeeperNetwork": "<PROVIDER_NETWORK_ADDRESS>",
        "expireOnUse": true
    }
```

The `solTreasuryAccount` is the address that SOL payments from the mint will be sent to.

The Candy Machine can also be set to receive payment using an SPL token. The `splTokenAccount` is the token account which you want the SPL token payments to be sent to. The `splToken` is the token mint address of the SPL token that is accepted as payment. Note that the address in the `splTokenAccount` field must be a token account for the token mint specified in the `splToken` field.

The `goLiveDate` is the date the mint goes live for public mint.

The `endSettings` are how you can define when the minting should stop. This can either be set to a specified date, or after a certain amount of NFTs are minted.

```json
    "endSettings": {
        "endSettingType": { "date":true },
        "value":"25 Dec 2021 23:59:00 GMT"
    }
```

```json
    "endSettings": {
        "endSettingType": { "amount":true },
        "value":10
    }
```

The `whitelistMintSettings` allows you to configure whitelist settings.

- `mode` is where you specify whether the whitelist token is burned upon minting.
    - The `burnEveryTime: true` setting will burn the whitelist token upon mint. Note that the whitelist token must have 0 decimals, otherwise only a partial token will be burned upon minting.
    - The `neverBurn: true` setting allows whitelist token holders to mint as many times as they wish.
- `mint` is the whitelist token mint address
- `discountPrice` is an optional discounted price offered to whitelist token holders
- `presale` settings determine if whitelist token holders can mint before the `goLiveDate`

```json
    "whitelistMintSettings": {
        "mode": { "burnEveryTime": true },
        "mint": "7nE1GmnMmDKiycFkpHF7mKtxt356FQzVonZqBWsTWZNf",
        "presale": true,
        "discountPrice": 0.5
    }
```

The `hiddenSettings` can be used for hide-and-reveal drops, where the image of an NFT is revealed after the mint is complete. Using the `hiddenSettings` is outside the scope of this lesson, but you can read more about it [here](https://docs.metaplex.com/candy-machine-v2/configuration).

```json
    "hiddenSettings": {
        "name":"My Hidden Collection ",
        "uri":"uri",
        "hash":"44kiGWWsSgdqPMvmqYgTS78Mx2BKCWzd"
    }
```
The `storage` field indicates the storage type to upload images and metadata. Note that Arweave files are only stored for seven days on Devnet (When deploying to mainnet use `arweave-sol`). You can review list of supported storage types [here](https://docs.metaplex.com/candy-machine-v2/configuration).

<<<<<<< HEAD
=======
Below are storage options for the collection. Note that Arweave files are only stored for seven days on Devnet. (When deploying to Mainnet use `arweave-sol`)


```json
    "storage": "arweave",
    "ipfsInfuraProjectId": null,
    "ipfsInfuraSecret": null,
    "nftStorageKey": null,
    "awsS3Bucket": null,
```
>>>>>>> 3e304f11

The `noRetainAuthority` field indicates whether the candy machine authority has the update authority for each mint or if it is transferred to the minter. This should be kept as `false` for the vast majority of cases.

The `noMutable` field indicates whether the NFTs' metadata is mutable or not after having been minted. If set to false, the candy machine configurations can be updated. If set to true, candy machine configurations cannot be updated and cannot be reset to true.

# Demo

Let’s practice this together by creating a Candy Machine and minting our collection using the Candy Machine UI.

### 1. Download the starter code

**Demo Starter Code:** [https://github.com/ZYJLiu/metaplex-starter](https://github.com/ZYJLiu/metaplex-starter)

Let's begin by downloading the starter code. The starter code includes an "assets" folder and the configuration file for our candy machine, "config.json".

```sh
git clone <starter code>
```

Let's navigate to the <starter code folder>

```sh
cd <starter code folder>
```

### 2. Setup

Next let's set up a new keypair to use for this lesson and connect to Devnet using the endpoint provided by Metaplex.

Generate a new keypair that we will use for the project:

```sh
solana-keygen new --outfile ~/.config/solana/devnet.json
```

Set the new keypair as the default keypair:

```sh
solana config set --keypair ~/.config/solana/devnet.json
```

Set our connection to Devnet using Metaplex RPC:

```sh
solana config set --url https://metaplex.devnet.rpcpool.com/
```

Airdrop Devnet SOL to our new test wallet:

```sh
solana airdrop 2
```

Copy the keypair from `.config/solana/devnet.json` and import it into Phantom

![Gif of Phantom Import](../assets/solana-nft-phantom.gif)

### 3. Download Metaplex

While in the "metaplex-starter" folder clone the Metaplex repo:

```sh
git clone https://github.com/metaplex-foundation/metaplex.git
```

Next, install Metaplex dependencies:

```sh
yarn install --cwd metaplex/js/
```

Confirm that Candy Machine was installed:

```sh
ts-node metaplex/js/packages/cli/src/candy-machine-v2-cli.ts --version
```

![Gif of Metaplex Install](../assets/solana-nft-metaplex-install.gif)

### 4. Candy Machine Configuration

Now that we have installed Metaplex, let's configure our Candy Machine.

Open the `config.json` located in our "metaplex-starter" folder:

```json
{
    "price": 1,
    "number": 5,
    "gatekeeper": null,
    "solTreasuryAccount": "<YOUR_WALLET_ADDRESS>",
    "splTokenAccount": null,
    "splToken": null,
    "goLiveDate": "25 Dec 2020 00:00:00 GMT",
    "endSettings": null,
    "whitelistMintSettings": null,
    "hiddenSettings": null,
    "storage": "arweave",
    "ipfsInfuraProjectId": null,
    "ipfsInfuraSecret": null,
    "awsS3Bucket": null,
    "nftStorageKey": null,
    "noRetainAuthority": false,
    "noMutable": false
}
```

Update the `solTreasuryAccount` field with the wallet address we imported to Phantom. This will be the only setting we change for now.

```json
    "solTreasuryAccount": "<YOUR_WALLET_ADDRESS>"
```

### 5. Prepare Assets

Next, let's prepare the assets for our Candy Machine. The starter code includes an `assets` folder that has the images and the metadata files we' wi'll be using for our collection.

Open each `.json` file and update the `address` field with the wallet address we imported to Phantom.

```json
{
    "name": "1",
    "symbol": "TEST",
    "image": "0.png",
    "properties": {
        "files": [{ "uri": "0.png", "type": "image/png" }],
        "category": "image",
        "creators": [
            {
                "address": "<YOUR_WALLET_ADDRESS>",
                "share": 100
            }
        ]
    },
    "description": "",
    "seller_fee_basis_points": 500,
    "attributes": [
        { "trait_type": "background", "value": "blue" },
        { "trait_type": "eyes", "value": "star-eyes" },
        { "trait_type": "mouth", "value": "triangle-mouth" },
        { "trait_type": "face", "value": "teal-face" }
    ],
    "collection": { "name": "NAME", "family": "FAMILY" }
}
```

Once you’ve updated the `address` field for each `.json` file, let's verify that the assets are ready for upload by running the `verify_assets` command.

This will check that:

1. Files types are supported
2. Each image has a corresponding `.json` metadata file with the correct index naming
3. The `creators` field is consistent across all `.json` files

```sh
ts-node metaplex/js/packages/cli/src/candy-machine-v2-cli.ts verify_assets ./assets
```

The output should look something like this:

![Gif of Metaplex Verify Assets](../assets/solana-nft-metaplex-verify-assets.gif)

### 6. Create Candy Machine

Now that we’ve configured our Candy Machine and verified that our assets are ready for upload, let's upload our assets and create our Candy Machine by running the `upload` command.

```sh
ts-node metaplex/js/packages/cli/src/candy-machine-v2-cli.ts upload \
    -e devnet \
    -k ~/.config/solana/devnet.json \
    -cp config.json \
    -c example \
    ./assets
```

The output should look something like this:

![Gif of Metaplex Upload](../assets/solana-nft-metaplex-upload.gif)

There will now be a `.cache` folder with a `devnet-example.json` file that includes the address of our Candy Machine and the uploaded Arweave link for each NFT.

The `devnet-example.json` file will look something like this, but with different links and addresses:

```json
{
    "program": {
        "uuid": "GSSEGg",
        "candyMachine": "GSSEGgeCvndhjd3GGNs8VM65qHPAiBF8cF2EWTZ3bm8k",
        "collection": "4cXtoUxF9C3nYxo31Hku6gFYDEcnidqSScbctfY17HZr"
    },
    "items": {
        "0": {
            "link": "https://arweave.net/nk7VSghTt9iP6cVYnVxo4SAN_t6RPxE6iESP-Z49s4s",
            "imageLink": "https://arweave.net/8Y9i5mvF3u_3XHzSAfiDxt8pUubGB8HwXTTEnD4Kp7c?ext=png",
            "name": "1",
            "onChain": true,
            "verifyRun": false
        },
        "1": {
            "link": "https://arweave.net/LEbsEUVr-oMCgVkZlvSEmOoBRR7QcoFG-won6tZD16g",
            "imageLink": "https://arweave.net/T78LQZsteVWK83g49wy-Lt3cig3w8N1kAXyZiU5Pxdg?ext=png",
            "name": "2",
            "onChain": true,
            "verifyRun": false
        },
        "2": {
            "link": "https://arweave.net/0D-klGK9bceLNm0Bxo4ua59RlLq1i0cM1A31Smsgvwo",
            "imageLink": "https://arweave.net/GbPL0RTX_IEJvbcAEwqGI2nyzsT6IXRHDgk_o_fdwJQ?ext=png",
            "name": "3",
            "onChain": true,
            "verifyRun": false
        },
        "3": {
            "link": "https://arweave.net/hz0lrDqCvtVnvToHjmSCDlSF7feCcu8KX_zJDq_BBRc",
            "imageLink": "https://arweave.net/mhxIIf-U4xwA1yFouxZx1eUmpMOr-7gz9a377fwbO8w?ext=png",
            "name": "4",
            "onChain": true,
            "verifyRun": false
        },
        "4": {
            "link": "https://arweave.net/MQsmrTW6BIufImiDjHY3py3dM1w8DdowKGtJ307MQW4",
            "imageLink": "https://arweave.net/otRFxnPyLW_fmbUvskf4DE63n8dUurHt5Qm--gWWOdA?ext=png",
            "name": "5",
            "onChain": true,
            "verifyRun": false
        }
    },
    "env": "devnet",
    "cacheName": "example"
}
```

Next, let's verify our upload by running the `verify_upload` command.

This verifies that each entry in the `devnet-example.json` file has been successfully uploaded and matches the URI stored on-chain.

```sh
ts-node metaplex/js/packages/cli/src/candy-machine-v2-cli.ts verify_upload \
    -e devnet \
    -k ~/.config/solana/devnet.json \
    -c example
```

The output should look something like this:

![Gif of Metaplex Verify Upload](../assets/solana-nft-metaplex-verify-upload.gif)

Now let's mint an NFT from our Candy Machine by running the `mint_one_token` command:

```sh
ts-node metaplex/js/packages/cli/src/candy-machine-v2-cli.ts mint_one_token \
    -e devnet \
    -k ~/.config/solana/devnet.json \
    -c example
```

![Gif of Metaplex Mint One](../assets/solana-nft-metaplex-mint-one.gif)

You should now be able to see view the newly minted NFT in the Phantom wallet.

![Screenshot of Metaplex NFT](../assets/solana-nft-metaplex-nft.png)

### 7. Candy Machine UI

Now that we have our Candy Machine, let's set up a frontend to mint our NFTs using the Candy Machine UI.

Navigate to the candy-machine-ui folder using the following path: `/metaplex/js/packages/candy-machine-ui`.

1. Locate the `.env.example` file
2. Rename this file to `.env`
3. Open the `.env` file and update `REACT_APP_CANDY_MACHINE_ID` with the address of the `candyMachine` from the `devnet-example.json` file.

```
REACT_APP_CANDY_MACHINE_ID=<YOUR CANDY MACHINE PROGRAM ID>

REACT_APP_SOLANA_NETWORK=devnet
REACT_APP_SOLANA_RPC_HOST=https://metaplex.devnet.rpcpool.com/
```

From within the `candy-machine-ui` folder, run following command:

```sh
yarn install && yarn start
```

Navigate to [localhost:3000](http://localhost:3000) in the browser and click "MINT" to mint an NFT from the Candy Machine!

![Gif of Metaplex Mint UI](../assets/solana-nft-metaplex-mint-ui.gif)

### 8. Enable Gatekeeper

Now that we have our Candy Machine UI working, let's update our Candy Machine to include a gatekeeper.

Open the `config.json` file and update the `gatekeeper` field to enable CAPTCHA:

```json
    "gatekeeper": {
        "gatekeeperNetwork": "ignREusXmGrscGNUesoU9mxfds9AiYTezUKex2PsZV6",
        "expireOnUse": true
    }
```

Update the Candy Machine by running the `update_candy_machine` command:

```sh
ts-node metaplex/js/packages/cli/src/candy-machine-v2-cli.ts update_candy_machine \
    -e devnet \
    -k ~/.config/solana/devnet.json \
    -cp config.json \
    -c example
```

Refresh [localhost:3000](http://localhost:3000) in the browser and click the mint button. It should now require a CAPTCHA verification before minting.

![Gif of Metaplex Gatekeeper](../assets/solana-nft-metaplex-gatekeeper.gif)

### 9. Create Whitelist Token

Next, let's create a whitelist token.

The Metaplex RPC restricts token creation, so let's set our connection to Devnet RPC:

```sh
solana config set --url https://api.devnet.solana.com
```

Generate a new keypair for the whitelist token:

```sh
solana-keygen grind --starts-with WL:1
```

Create a new token with 0 decimals using the address we just generated:

```sh
spl-token create-token --decimals 0 <WHITELIST_TOKEN_ADDRESS>.json
```

Create a new token account:

```sh
spl-token create-account <WHITELIST_TOKEN_ADDRESS>
```

Mint whitelist tokens to the token account:

```sh
spl-token mint <WHITELIST_TOKEN_ADDRESS> 3
```

Check the token balance:

```sh
spl-token account-info <WHITELIST_TOKEN_ADDRESS>
```

![Gif of Whitelist Token](../assets/solana-nft-whitelist-token.gif)

If you would like to transfer whitelist tokens to another wallet address, use the following command:

```sh
spl-token transfer <WHITELIST_TOKEN_ADDRESS> 1 <WALLET_ADDRESS> --fund-recipient
```

![Gif of Whitelist Token Transfer](../assets/solana-nft-whitelist-token-transfer.png)

Lastly, let's set our connection to Devnet back to Metaplex RPC:

```sh
solana config set --url https://metaplex.devnet.rpcpool.com/
```

### 10. Enable Whitelist

Next, let's update our Candy Machine to enable whitelist settings.

Open the `config.json` file and reset `gatekeeper` field to null as the gatekeeper will not work with a whitelist presale enabled:

```json
    "gatekeeper": null
```

Update the `goLiveDate` to sometime in the future:

```json
    "goLiveDate": "25 Dec 2022 00:00:00 GMT"
```

Update `whitelistMintSettings`

- `burnEveryTime: true` will burn the whitelist token when minting an NFT
- `mint` specifies the token mint of the whitelist token
- `presale: true` setting allows whitelist token holders to mint before the `goLiveDate`
- `discountPrice` specifies a discounted mint price for whitelist token holders

```json
    "whitelistMintSettings": {
        "mode": { "burnEveryTime": true },
        "mint": "<WHITELIST_TOKEN_ADDRESS>",
        "presale": true,
        "discountPrice": 0.01
    }
```

Update the Candy Machine by running the `update_candy_machine` command again:

```sh
ts-node metaplex/js/packages/cli/src/candy-machine-v2-cli.ts update_candy_machine \
    -e devnet \
    -k ~/.config/solana/devnet.json \
    -cp config.json \
    -c example
```

Refresh [localhost:3000](http://localhost:3000) in the browser and mint from a wallet that holds the whitelist token:

![Gif of Whitelist Mint](../assets/solana-nft-whitelist-mint.gif)

Go ahead and mint out the Candy Machine from a wallet with the whitelist token until you see the following:

![Screenshot of Sold Out UI](../assets/solana-nft-sold-out.png)

### 11. Withdraw Rent

Now that our Candy Machine is fully minted, the rent used for the Candy Machine can be retrieved by running the `withdraw` command:

```sh
ts-node metaplex/js/packages/cli/src/candy-machine-v2-cli.ts withdraw <candy_machine_id> \
    -e devnet \
    -k ~/.config/solana/devnet.json
```

![Gif of Withdraw](../assets/solana-nft-metaplex-withdraw.gif)

### 12. Signing NFTs

Finally, sign the NFTs to verify yourself as the creator of the collection by running the `sign_all` command:

```sh
ts-node metaplex/js/packages/cli/src/candy-machine-v2-cli.ts sign_all \
    -e devnet \
    -k ~/.config/solana/devnet.json \
    -c example
```

![Gif of Sign All](../assets/solana-nft-metaplex-sign-all.gif)

# Challenge

Now it’s your turn to build something independently. Create a new Candy Machine using your own images, metadata, and configuration.

You can build this from scratch or you can download the starter code here.

Recall that the sequence of steps are as follows:

1. Configure Candy Machine
2. Prepare assets
3. Verify assets
4. Upload Candy Machine
5. Verify upload
6. Mint NFTs
7. Withdraw Candy Machine
8. Sign collection<|MERGE_RESOLUTION|>--- conflicted
+++ resolved
@@ -185,20 +185,6 @@
     }
 ```
 The `storage` field indicates the storage type to upload images and metadata. Note that Arweave files are only stored for seven days on Devnet (When deploying to mainnet use `arweave-sol`). You can review list of supported storage types [here](https://docs.metaplex.com/candy-machine-v2/configuration).
-
-<<<<<<< HEAD
-=======
-Below are storage options for the collection. Note that Arweave files are only stored for seven days on Devnet. (When deploying to Mainnet use `arweave-sol`)
-
-
-```json
-    "storage": "arweave",
-    "ipfsInfuraProjectId": null,
-    "ipfsInfuraSecret": null,
-    "nftStorageKey": null,
-    "awsS3Bucket": null,
-```
->>>>>>> 3e304f11
 
 The `noRetainAuthority` field indicates whether the candy machine authority has the update authority for each mint or if it is transferred to the minter. This should be kept as `false` for the vast majority of cases.
 
