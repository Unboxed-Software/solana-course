--- conflicted
+++ resolved
@@ -185,13 +185,10 @@
 
 An Associated Token Account is a Token Account where the address of the Token Account is derived using an owner's public key and a token mint. Associated Token Accounts provide a deterministic way to find the Token Account owned by a specific `publicKey` for a specific token mint. 
 
-<<<<<<< HEAD
-=======
 Most of the time you create a Token Account, you'll want it to be an Associated Token Account.
 - If not for associated token account, a user may own many token accounts belonging to the same mint leading to confusion as to where to send tokens to.
 - Associated token account allows a user to send tokens to another user if the recipient doesn't yet have the token account for that token mint.  
 
->>>>>>> 1878b15b
 ![ATAs are PDAs](../assets/atas-are-pdas.svg)
 
 Similar to above, you can create an associated token account using the `spl-token` library's `createAssociatedTokenAccount` function.
