--- conflicted
+++ resolved
@@ -489,11 +489,7 @@
 
 # Demo
 
-<<<<<<< HEAD
 We’re going to create a script that interacts with instructions on the Token Program. We will create a Token Mint, create Token Accounts, mint tokens, approve a delegate, transfer tokens, and burn tokens.
-=======
-We’re going to create a script that interacts with instructions on the Token Program. We will create a Token Mint, create Token Accounts, mint tokens, transfer tokens, and burn tokens.
->>>>>>> 0dc2c695
 
 ### 1. Basic scaffolding
 
