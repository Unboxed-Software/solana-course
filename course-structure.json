--- conflicted
+++ resolved
@@ -322,11 +322,8 @@
             "slug": "token-extensions-program",
             "units": [
                 {
-<<<<<<< HEAD
-                    "title": "Intro To Token Extensions Program",
-=======
+
                     "title": "Intro to Token Extensions Program",
->>>>>>> a7b2bb59
                     "slug": "intro-to-token-extensions-program",
                     "lessons": [
                         {
