# Contributing to the Course

Hey, thanks for contributing!

## How Can I Contribute?

Content presentation is controlled by the config file `course-structure.json`. All content is in the `content` directory sorted by the slug in `course-structure.json`. Static assets are in the `assets` directory.

### Adding Content

If you'd like to add content, please start by [creating an issue](https://github.com/Unboxed-Software/solana-course/issues/new) and tagging @jamesrp13 to discuss your reasoning, plan, and timeline.

Once a plan has been discussed and agreed to, you can start working on content. 

When you're done, create a PR to the `draft` branch.

Create new modules in the same format as the existing modules - see [Getting Started](./content/getting-started.md).

This structure leans into a pedagogical technique call IWY loops. IWY stands for "I do, We do, You do." Each step along the way increases the audiences exposure to the topic _and_ reduces the amount of handholding you're given.
### Editing Existing Content

If you want to fix a typo or otherwise improve on existing content, follow a similar process as with adding content:

1. [Create an issue](https://github.com/Unboxed-Software/solana-course/issues/new) and/or comment on an existing issue to state you've started working
2. Create a PR to the `draft` branch during or when complete

### Guidelines

Use language consistent with [TERMINOLOGY](https://github.com/solana-foundation/developer-content/blob/main/docs/terminology.md). In particular:

- Use 'secret key' rather than 'private key'.
- Use 'wallet app' for software. 'wallet' for the address that holds value.
- Use 'SOL' rather than 'Sol' to refer to Solana's native token
- PDAs are not public keys. It is not possible to have a public key without a secret key. A public key is derived from a secret key, and it is not possible to generate a public key without first generating a secret key.
- Use the specific term 'associated token account' if that's what you're referring to, same for 'token mint account'. A ['token account' is any account formatted to hold tokens](https://solana.stackexchange.com/questions/7507/what-is-the-difference-between-a-token-account-and-an-associated-token-account), and being specific (rather than say swapping between 'associated token account' and 'token account' makes this clearer.
- Use apostrophe of possession, [including for inanimate objects](https://english.stackexchange.com/questions/1031/is-using-the-possessive-s-correct-in-the-cars-antenna). Eg 'the account's balance' is correct.

Code examples should be formatted as follows:

- JS/TS - two spaces per prettier defaults, StandardJS, node style guide, idiomatic JS, AirBnB style guide, MDN, Google Style guide, codepen, jsfiddle, etc.
- Rust: four spaces per rustfmt

Diagrams:
- If you draw Solana elliptic curves, these are [Edwards curves](https://en.wikipedia.org/wiki/Edwards_curve)
- We like [Whimsical](https://whimsical.com/) for diagrams
- Use SVG where possible (they'll look better on different screens). You can get an SVG export from Whimsical by appending `/svg` to the end of a Whimsical URL.
 
Note that while `prettier` can format Markdown, [prettier doesn't support language-specific settings inside Markdown files](https://github.com/prettier/prettier/issues/5378) so you'll need to format the code yourself for now.

## Committing

We are using [conventional commits](https://www.conventionalcommits.org/en/v1.0.0/)
for this repository.

General flow for making a contribution:

1. Fork the repo on GitHub
2. Clone the project to your own machine
3. Check out the `draft` branch
4. Make a new branch based on `draft` and add your contributions
5. Push your work back up to your fork on GitHub
6. Submit a Pull request so that we can review your changes

## Config

Content is controlled by the config file `course-structure.json`. All content is in the `content` dir sorted by the slug in `course-structure.json`.

## Writing Content for this Guide

Use the terms at https://docs.solana.com/terminology

A **Track** is a provable skill. Right now the tracks are simply front end Solana development and on-chain Solana development.

A **Unit** is a group of lessons. 

Each **Lesson** is a block of added understanding, starting from scratch and building on the previous lesson to take students to mastery of a topic. 

Lessons should follow the format:

 - **Overview** section is a conceptual overview. The equivalent would be when a teacher in a classroom says "don't do this yet, just watch.". The overview is intentionally not meant to be something readers code along with.

 - **Lab** section is when students code along and should follow a step-by-step process.

## Static Assets

Static assets are in `assets`. This is set in `svelte.config.js` to match the older soldev-ui directory. 

<<<<<<< HEAD
```markdown
=======
To include an image:

```
>>>>>>> 3ec12cf5
![Some alt text](../assets/somefile.svg)
```

## Components

Components are individual Svelte files, in the `/src/lib/components` directory.

Routes (pages) are in `/src/lib/routes`

## Development

```
npm run dev -- --open
```

### Developing

Once you've created a project and installed dependencies with `npm install`, start a development server:

```bash
npm run dev

# or start the server and open the app in a new browser tab
npm run dev -- --open
```

### Building

To create a production version of your app:

```bash
npm run build
```

You can preview the production build with `npm run preview`.

> To deploy your app, you may need to install an [adapter](https://kit.svelte.dev/docs/adapters) for your target environment.

### Localization

In order for the course structure to be maintained, localized files need to adhere to the following rules:

1. Localized lesson files should be in a subdirectory of `content` named after the language abbreviation. For example, lessons translated into Spanish should be housed in `content/es`.
2. Localized asset files should be in a subdirectory of `assets` named after the language abbreviation. For example, assets localized into Spanish should be housed in `assets/es`.
3. File names for localized files must be identical to their English counterpart. To be clear, _do not translate file names_. The file name is used as the slug for the article and must be identical between languages.<|MERGE_RESOLUTION|>--- conflicted
+++ resolved
@@ -85,13 +85,9 @@
 
 Static assets are in `assets`. This is set in `svelte.config.js` to match the older soldev-ui directory. 
 
-<<<<<<< HEAD
-```markdown
-=======
 To include an image:
 
 ```
->>>>>>> 3ec12cf5
 ![Some alt text](../assets/somefile.svg)
 ```
 
