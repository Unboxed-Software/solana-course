--- conflicted
+++ resolved
@@ -26,15 +26,10 @@
 
 - Use 'secret key' rather than 'private key'.
 - Use 'wallet app' for software. 'wallet' for the address that holds value.
-<<<<<<< HEAD
-- PDAs are not public keys. It is not possible to have a public key without a private key. A public key is derived from a private key, and it is not possible to generate a public key without first generating a private key.
-- Use the specific term 'associated token account' if that's what you're referring to, same for 'token mint account'. A ['token account' is any account formatted to hold tokens](https://solana.stackexchange.com/questions/7507/what-is-the-difference-between-a-token-account-and-an-associated-token-account), and being specific (rather than say swapping between 'associated token account' and 'token account' makes this clearer.
-=======
 - Use 'SOL' rather than 'Sol' to refer to Solana's native token
 - PDAs are not public keys. It is not possible to have a public key without a secret key. A public key is derived from a secret key, and it is not possible to generate a public key without first generating a secret key.
-- Avoid using the term 'token account' if something more specific will suffice. [The term 'token account' can refer to many types of Solana account that have the bytecode format of token accounts](https://solana.stackexchange.com/questions/7507/what-is-the-difference-between-a-token-account-and-an-associated-token-account/7521#7521). Instead use a more specific term like 'associated token account' or 'token mint account' depending on what is being referred to if possible.
+- Use the specific term 'associated token account' if that's what you're referring to, same for 'token mint account'. A ['token account' is any account formatted to hold tokens](https://solana.stackexchange.com/questions/7507/what-is-the-difference-between-a-token-account-and-an-associated-token-account), and being specific (rather than say swapping between 'associated token account' and 'token account' makes this clearer.
 - Use apostrophe of possession, [including for inanimate objects](https://english.stackexchange.com/questions/1031/is-using-the-possessive-s-correct-in-the-cars-antenna). Eg 'the account's balance' is correct.
->>>>>>> d2e07edb
 
 Code examples should be formatted as follows:
 
