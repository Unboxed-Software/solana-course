# Solana Development Course

## About

This course is designed to be the absolute best starting point for Web Developers looking to learn Web3 Development. Solana is the ideal network for starting your Web3 journey because of its high speed, low cost, energy efficiency, and more.

This course is being made publicly available upon completion of the first of four planned modules. We'll update the list of available lessons in the [Get Started](#get-started) section below as they're completed. If you'd like to help out, have a look [how you can contribute](#contribute-to-the-course).

The first two modules will primarily focus on client-side Solana development whereas the second two modules will focus on developing programs on the Solana network. Dive into the available lessons in the [Get Started](#get-started) section below, or have a look at the full [Course Map](./course-map.md) for details about what's to come.

## Get Started

While you can absolutely just jump into the lessons below, we suggest you start by reading our [Course Guide](./content/getting-started.md) first for a primer on how lessons are organized and how you can get the most out of them.

### Module 1 - Client interaction with the Solana network
   1. [Read data from the network](./content/intro-to-reading-data.md)
   2. [Write data to the network](./content/intro-to-writing-data.md)
   3. [Interact with wallets](./content/interact-with-wallets.md)
   4. [Serialize custom instruction data](./content/serialize-instruction-data.md)
   5. [Deserialize custom account data](./content/deserialize-custom-data.md)
   6. [Page, Order, and Filter custom account data](./content/paging-ordering-filtering-data.md)

### Module 2 - Client interaction with common Solana programs
   1. [Create tokens with the Token Program](./content/token-program.md)
   2. [Swap tokens with the Token Swap Program](./content/token-swap.md)
   3. [Create Solana NFTs With Metaplex](./content/nfts-with-metaplex.md)

### Module 3 - Basic Solana program development
   1. [Hello World](./content/hello-world-program.md)
   2. [Create a Basic Program, Part 1 - Handle Instruction Data](./content/deserialize-instruction-data.md)
   3. [Create a Basic Program, Part 2 - State Management](./content/program-state-management.md)
   4. [Create a Basic Program, Part 3 - Basic Security and Validation](./content/program-security.md)

### Module 4 - Intermediate Solana program development
   1. [Local Program Development](./content/local-setup.md)
   2. [Program Derived Addresses](./content/pda.md)
   3. [Cross Program Invocations](./content/cpi.md)
   4. Program Testing - Coming Soon

<<<<<<< HEAD
## Contribute to the Course

We plan for this course to be perpetually open-source and we'd love for anyone and everyone to contribute!

### Adding content

=======
### Module 5 - Anchor program development
   1. [Intro to Anchor development](./content/intro-to-anchor.md)
   2. [Intro to client-side Anchor development](./content/intro-to-anchor-frontend.md)
   3. Anchor PDAs - Coming Soon
   4. Anchor CPIs - Coming Soon

## Contribute to the Course

We plan for this course to be perpetually open-source and we'd love for anyone and everyone to contribute!

### Adding content

>>>>>>> 98b6bbaf
The [Course Map](./course-map.md) lists the modules and lessons we plan to create.

To start work, do the following:

1. [Create an issue](https://github.com/Unboxed-Software/solana-course/issues/new) and/or comment on an existing issue to state you've started working
2. Create a PR to the `draft` branch during or when complete

### Editing existing content

If you want to fix a typo or otherwise improve on existing content, follow the same process as with adding content:

1. [Create an issue](https://github.com/Unboxed-Software/solana-course/issues/new) and/or comment on an existing issue to state you've started working
2. Create a PR to the `draft` branch during or when complete

### Committing

We are using [conventional commits](https://www.conventionalcommits.org/en/v1.0.0/) for this repository.

General flow for making a contribution:

1. Fork the repo on GitHub
2. Clone the project to your own machine
3. Commit changes to your own branch
4. Push your work back up to your fork
5. Submit a Pull request so that we can review your changes

**NOTE**: Be sure to merge the latest from `upstream/draft` before making a pull request!

### Providing general feedback

If you have feedback on content or suggestions for additional content, simply [create an issue](https://github.com/Unboxed-Software/solana-course/issues/new) explaining your feedback/suggestions.<|MERGE_RESOLUTION|>--- conflicted
+++ resolved
@@ -37,14 +37,6 @@
    3. [Cross Program Invocations](./content/cpi.md)
    4. Program Testing - Coming Soon
 
-<<<<<<< HEAD
-## Contribute to the Course
-
-We plan for this course to be perpetually open-source and we'd love for anyone and everyone to contribute!
-
-### Adding content
-
-=======
 ### Module 5 - Anchor program development
    1. [Intro to Anchor development](./content/intro-to-anchor.md)
    2. [Intro to client-side Anchor development](./content/intro-to-anchor-frontend.md)
@@ -57,7 +49,6 @@
 
 ### Adding content
 
->>>>>>> 98b6bbaf
 The [Course Map](./course-map.md) lists the modules and lessons we plan to create.
 
 To start work, do the following:
